# coding: utf-8
lib = File.expand_path('../lib', __FILE__)
$LOAD_PATH.unshift(lib) unless $LOAD_PATH.include?(lib)

require 'acme/pki/version'

Gem::Specification.new do |spec|
	spec.name = 'acme-pki'
<<<<<<< HEAD
	spec.version = '0.1.4'
=======
	spec.version = Acme::PKI::VERSION
>>>>>>> 09bbb388
	spec.authors = ['Aeris']
	spec.email = ['aeris@imirhil.fr']
	spec.summary = %q{Ruby client for Let’s Encrypt}
	spec.description = %q{Manage your keys, requests and certificates.}
	spec.homepage = 'https://github.com/aeris/acme-pki/'
	spec.license = 'AGPL-3.0+'

	spec.files = `git ls-files -z`.split("\x0")
	spec.executables = spec.files.grep(%r{^bin/}) { |f| File.basename f }
	spec.test_files = spec.files.grep %r{^(test|spec|features)/}
	spec.require_paths = %w(lib)

	spec.add_development_dependency 'bundler', '~> 1.11'

	spec.add_dependency 'acme-client', '~> 0.5.5'
	spec.add_dependency 'faraday_middleware', '~> 0.11.0.1'
	spec.add_dependency 'colorize', '~> 0.8.1'
	spec.add_dependency 'simpleidn', '~> 0.0.7'
end<|MERGE_RESOLUTION|>--- conflicted
+++ resolved
@@ -1,4 +1,3 @@
-# coding: utf-8
 lib = File.expand_path('../lib', __FILE__)
 $LOAD_PATH.unshift(lib) unless $LOAD_PATH.include?(lib)
 
@@ -6,14 +5,10 @@
 
 Gem::Specification.new do |spec|
 	spec.name = 'acme-pki'
-<<<<<<< HEAD
-	spec.version = '0.1.4'
-=======
 	spec.version = Acme::PKI::VERSION
->>>>>>> 09bbb388
 	spec.authors = ['Aeris']
 	spec.email = ['aeris@imirhil.fr']
-	spec.summary = %q{Ruby client for Let’s Encrypt}
+	spec.summary = %q{Ruby client for Let's Encrypt}
 	spec.description = %q{Manage your keys, requests and certificates.}
 	spec.homepage = 'https://github.com/aeris/acme-pki/'
 	spec.license = 'AGPL-3.0+'
